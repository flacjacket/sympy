--- conflicted
+++ resolved
@@ -1,57 +1,9 @@
-<<<<<<< HEAD
-from sympy.core import Add, Basic, Expr, Function, S, sympify
-from sympy.core.containers import Tuple
-=======
-from sympy.core import Basic, S, Function, diff, Number, sympify, Tuple
->>>>>>> f2e27059
+from sympy.core import Add, Basic, Expr, Function, S, sympify, Tuple
 from sympy.core.relational import Equality, Relational
 from sympy.logic.boolalg import Boolean
 
-<<<<<<< HEAD
 from warnings import warn
 from sympy.core.compatibility import SymPyDeprecationWarning
-=======
-class ExprCondPair(Tuple):
-    """Represents an expression, condition pair."""
-
-    true_sentinel = Dummy('True')
-
-    def __new__(cls, expr, cond):
-        if cond is True:
-            cond = ExprCondPair.true_sentinel
-        return Tuple.__new__(cls, expr, cond)
-
-    @property
-    def expr(self):
-        """
-        Returns the expression of this pair.
-        """
-        return self.args[0]
-
-    @property
-    def cond(self):
-        """
-        Returns the condition of this pair.
-        """
-        if self.args[1] == ExprCondPair.true_sentinel:
-            return True
-        return self.args[1]
-
-    @property
-    def free_symbols(self):
-        """
-        Return the free symbols of this pair.
-        """
-        # Overload Basic.free_symbols because self.args[1] may contain non-Basic
-        result = self.expr.free_symbols
-        if hasattr(self.cond, 'free_symbols'):
-            result |= self.cond.free_symbols
-        return result
-
-    def __iter__(self):
-        yield self.expr
-        yield self.cond
->>>>>>> f2e27059
 
 class Piecewise(Function):
     """
@@ -136,7 +88,6 @@
     is_Piecewise = True
 
     def __new__(cls, *args, **options):
-<<<<<<< HEAD
         ecs = [ Tuple(*sympify(arg)) for arg in args if isinstance(arg, list) or
                                                         isinstance(arg, Tuple) or
                                                         isinstance(arg, tuple)]
@@ -152,25 +103,6 @@
             if list(args).index(oth) != len(args) - 1:
                 raise ValueError("Otherwise must be specified as final argument, found in position %d of %d" \
                     % (list(args).index(oth)+1, len(args)))
-=======
-        # (Try to) sympify args first
-        newargs = []
-        for ec in args:
-            pair = ExprCondPair(*ec)
-            cond = pair.cond
-            if cond is False:
-                continue
-            if not isinstance(cond, (bool, Relational, Set, Boolean)):
-                raise TypeError(
-                    "Cond %s is of type %s, but must be a bool," \
-                    " Relational, Number or Set" % (cond, type(cond)))
-            newargs.append(pair)
-            if cond is ExprCondPair.true_sentinel:
-                break
-
-        if options.pop('evaluate', True):
-            r = cls.eval(*newargs)
->>>>>>> f2e27059
         else:
             oth = [ str(o) for o in oth ]
             raise ValueError("Only one otherwise statement can be specified, got: %s" % ', '.join(oth))
@@ -221,7 +153,6 @@
             raise TypeError("Conditions can only be Relationals or Booleans, " \
                             "got: %s" % ', '.join(bad_args))
 
-<<<<<<< HEAD
         return Expr.__new__(cls, *new_args)
 
     def doit(self, **hints):
@@ -232,8 +163,6 @@
             args = self.args
         return self.func(*args, **{'evaluate': evaluate})
 
-=======
->>>>>>> f2e27059
     @classmethod
     def eval(cls, *args):
         """
@@ -311,10 +240,6 @@
         else:
             new_args.append( S.NaN )
         return self.func(*new_args)
-
-    @property
-    def is_commutative(self):
-        return all(expr.is_commutative for expr, _ in self.args)
 
     def _eval_integral(self,x):
         from sympy.integrals import integrate
@@ -342,19 +267,12 @@
         #    update the new conds interval.
         #    -  eg x < 1, x < 3 -> [oo,1],[1,3] instead of [oo,1],[oo,3]
         # 3) Sort the intervals to make it easier to find correct exprs
-<<<<<<< HEAD
         for expr, cond in self.exprcondpairs:
             if cond is True:
                 default = expr
                 break
             elif cond is False:
                 continue
-=======
-        for expr, cond in self.args:
-            if cond is True:
-                default = expr
-                break
->>>>>>> f2e27059
             elif isinstance(cond, Equality):
                 continue
 
@@ -417,21 +335,11 @@
             args.append( self.otherwise )
         return Add(*args).as_leading_term(x)
 
-    def _eval_as_leading_term(self, x):
-        # This is completely wrong, cf. issue 3110
-        return self.args[0][0].as_leading_term(x)
-
     @classmethod
     def __eval_cond(cls, cond):
-<<<<<<< HEAD
         """ Returns cond if it's a boolean, otherwise it is undecidable and returns None. """
         if isinstance(cond,bool):
             return cond
-=======
-        """Return the truth value of the condition."""
-        if cond is True:
-            return True
->>>>>>> f2e27059
         return None
 
     @classmethod
