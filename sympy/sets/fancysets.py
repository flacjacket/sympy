from __future__ import print_function, division

<<<<<<< HEAD
from sympy.core.basic import Basic
from sympy.core.compatibility import as_int, with_metaclass
from sympy.core.sets import Set, Interval, Intersection
=======
from sympy.assumptions.ask import ask, Q
from sympy.core.basic import Basic
from sympy.core.compatibility import iterable, as_int, with_metaclass
from sympy.core.sets import Set, Interval, FiniteSet, Intersection
>>>>>>> 9a1423b4
from sympy.core.singleton import Singleton, S
from sympy.core.symbol import symbols
from sympy.core.sympify import sympify
from sympy.core.decorators import deprecated
<<<<<<< HEAD
=======
from sympy.functions.elementary.integers import floor, ceiling
from sympy.functions.elementary.complexes import sign
from sympy.functions.elementary.miscellaneous import Min, Max
from sympy.solvers import solve
>>>>>>> 9a1423b4


class Naturals(with_metaclass(Singleton, Set)):
    """
    Represents the natural numbers (or counting numbers) which are all
    positive integers starting from 1. This set is also available as
    the Singleton, S.Naturals.

    Examples
    ========

    >>> from sympy import S, Interval, pprint
    >>> 5 in S.Naturals
    True
    >>> iterable = iter(S.Naturals)
    >>> next(iterable)
    1
    >>> next(iterable)
    2
    >>> next(iterable)
    3
    >>> pprint(S.Naturals.intersect(Interval(0, 10)))
    {1, 2, ..., 10}

    See Also
    ========
    Naturals0 : non-negative integers (i.e. includes 0, too)
    Integers : also includes negative integers
    """

    is_iterable = True
    _inf = S.One
    _sup = S.Infinity

    def _intersect(self, other):
        if other.is_Interval:
            return Intersection(
                S.Integers, other, Interval(self._inf, S.Infinity))
        return None

    def _contains(self, other):
        from sympy.assumptions.ask import ask, Q
        if ask(Q.positive(other)) and ask(Q.integer(other)):
            return True
        return False

    def __iter__(self):
        i = self._inf
        while True:
            yield i
            i = i + 1

class Naturals0(Naturals):
    """Represents the whole numbers which are all the non-negative integers,
    inclusive of zero.

    See Also
    ========
    Naturals : positive integers; does not include 0
    Integers : also includes the negative integers
    """
    _inf = S.Zero

    def _contains(self, other):
        from sympy.assumptions.ask import ask, Q
        if ask(Q.negative(other)) == False and ask(Q.integer(other)):
            return True
        return False

class Integers(with_metaclass(Singleton, Set)):
    """
    Represents all integers: positive, negative and zero. This set is also
    available as the Singleton, S.Integers.

    Examples
    ========

    >>> from sympy import S, Interval, pprint
    >>> 5 in S.Naturals
    True
    >>> iterable = iter(S.Integers)
    >>> next(iterable)
    0
    >>> next(iterable)
    1
    >>> next(iterable)
    -1
    >>> next(iterable)
    2

    >>> pprint(S.Integers.intersect(Interval(-4, 4)))
    {-4, -3, ..., 4}

    See Also
    ========
    Naturals0 : non-negative integers
    Integers : positive and negative integers and zero
    """

    is_iterable = True

    def _intersect(self, other):
<<<<<<< HEAD
        from sympy.functions.elementary.integers import floor, ceiling
        if other.is_Interval and other.measure < oo:
=======
        if other.is_Interval and other.measure < S.Infinity:
>>>>>>> 9a1423b4
            s = Range(ceiling(other.left), floor(other.right) + 1)
            return s.intersect(other)  # take out endpoints if open interval
        return None

    def _contains(self, other):
        from sympy.assumptions.ask import ask, Q
        if ask(Q.integer(other)):
            return True
        return False

    def __iter__(self):
        yield S.Zero
        i = S(1)
        while True:
            yield i
            yield -i
            i = i + 1

    @property
    def _inf(self):
        return -S.Infinity

    @property
    def _sup(self):
        return S.Infinity


class Reals(with_metaclass(Singleton, Interval)):

    def __new__(cls):
        return Interval.__new__(cls, -S.Infinity, S.Infinity)


class ImageSet(Set):
    """
    Image of a set under a mathematical function

    Examples
    ========

    >>> from sympy import Symbol, S, ImageSet, FiniteSet, Lambda

    >>> x = Symbol('x')
    >>> N = S.Naturals
    >>> squares = ImageSet(Lambda(x, x**2), N) # {x**2 for x in N}
    >>> 4 in squares
    True
    >>> 5 in squares
    False

    >>> FiniteSet(0, 1, 2, 3, 4, 5, 6, 7, 9, 10).intersect(squares)
    {1, 4, 9}

    >>> square_iterable = iter(squares)
    >>> for i in range(4):
    ...     next(square_iterable)
    1
    4
    9
    16
    """
    def __new__(cls, lamda, base_set):
        return Basic.__new__(cls, lamda, base_set)

    lamda = property(lambda self: self.args[0])
    base_set = property(lambda self: self.args[1])

    def __iter__(self):
        already_seen = set()
        for i in self.base_set:
            val = self.lamda(i)
            if val in already_seen:
                continue
            else:
                already_seen.add(val)
                yield val

    def _is_multivariate(self):
        return len(self.lamda.variables) > 1

    def _contains(self, other):
        from sympy.solvers import solve
        L = self.lamda
        if self._is_multivariate():
            solns = solve([expr - val for val, expr in zip(other, L.expr)],
                    L.variables)
        else:
            solns = solve(L.expr - other, L.variables[0])

        for soln in solns:
            try:
                if soln in self.base_set:
                    return True
            except TypeError:
                if soln.evalf() in self.base_set:
                    return True
        return False

    @property
    def is_iterable(self):
        return self.base_set.is_iterable


@deprecated(useinstead="ImageSet", issue=3958, deprecated_since_version="0.7.4")
def TransformationSet(*args, **kwargs):
    """Deprecated alias for the ImageSet constructor."""
    return ImageSet(*args, **kwargs)


class Range(Set):
    """
    Represents a range of integers.

    Examples
    ========

    >>> from sympy import Range
    >>> list(Range(5)) # 0 to 5
    [0, 1, 2, 3, 4]
    >>> list(Range(10, 15)) # 10 to 15
    [10, 11, 12, 13, 14]
    >>> list(Range(10, 20, 2)) # 10 to 20 in steps of 2
    [10, 12, 14, 16, 18]
    >>> list(Range(20, 10, -2)) # 20 to 10 backward in steps of 2
    [12, 14, 16, 18, 20]

    """

    is_iterable = True

    def __new__(cls, *args):
        from sympy.functions.elementary.integers import ceiling
        # expand range
        slc = slice(*args)
        start, stop, step = slc.start or 0, slc.stop, slc.step or 1
        try:
            start, stop, step = [S(as_int(w)) for w in (start, stop, step)]
        except ValueError:
            raise ValueError("Inputs to Range must be Integer Valued\n" +
                    "Use ImageSets of Ranges for other cases")
        n = ceiling((stop - start)/step)
        if n <= 0:
            return S.EmptySet

        # normalize args: regardless of how they are entered they will show
        # canonically as Range(inf, sup, step) with step > 0
        start, stop = sorted((start, start + (n - 1)*step))
        step = abs(step)

        return Basic.__new__(cls, start, stop + step, step)

    start = property(lambda self: self.args[0])
    stop = property(lambda self: self.args[1])
    step = property(lambda self: self.args[2])

    def _intersect(self, other):
        from sympy.functions.elementary.integers import floor, ceiling
        from sympy.functions.elementary.miscellaneous import Min, Max
        if other.is_Interval:
            osup = other.sup
            oinf = other.inf
            # if other is [0, 10) we can only go up to 9
            if osup.is_integer and other.right_open:
                osup -= 1
            if oinf.is_integer and other.left_open:
                oinf += 1

            # Take the most restrictive of the bounds set by the two sets
            # round inwards
            inf = ceiling(Max(self.inf, oinf))
            sup = floor(Min(self.sup, osup))
            # if we are off the sequence, get back on
            off = (inf - self.inf) % self.step
            if off:
                inf += self.step - off

            return Range(inf, sup + 1, self.step)

        if other == S.Naturals:
            return self._intersect(Interval(1, S.Infinity))

        if other == S.Integers:
            return self

        return None

    def _contains(self, other):
        from sympy.assumptions.ask import ask, Q
        return (other >= self.inf and other <= self.sup and
                ask(Q.integer((self.start - other)/self.step)))

    def __iter__(self):
        i = self.start
        while(i < self.stop):
            yield i
            i = i + self.step

    def __len__(self):
        return ((self.stop - self.start)//self.step)

    def _ith_element(self, i):
        return self.start + i*self.step

    @property
    def _last_element(self):
        return self._ith_element(len(self) - 1)

    @property
    def _inf(self):
        return self.start

    @property
    def _sup(self):
        return self.stop - self.step<|MERGE_RESOLUTION|>--- conflicted
+++ resolved
@@ -1,26 +1,12 @@
 from __future__ import print_function, division
 
-<<<<<<< HEAD
 from sympy.core.basic import Basic
 from sympy.core.compatibility import as_int, with_metaclass
 from sympy.core.sets import Set, Interval, Intersection
-=======
-from sympy.assumptions.ask import ask, Q
-from sympy.core.basic import Basic
-from sympy.core.compatibility import iterable, as_int, with_metaclass
-from sympy.core.sets import Set, Interval, FiniteSet, Intersection
->>>>>>> 9a1423b4
 from sympy.core.singleton import Singleton, S
 from sympy.core.symbol import symbols
 from sympy.core.sympify import sympify
 from sympy.core.decorators import deprecated
-<<<<<<< HEAD
-=======
-from sympy.functions.elementary.integers import floor, ceiling
-from sympy.functions.elementary.complexes import sign
-from sympy.functions.elementary.miscellaneous import Min, Max
-from sympy.solvers import solve
->>>>>>> 9a1423b4
 
 
 class Naturals(with_metaclass(Singleton, Set)):
@@ -123,12 +109,8 @@
     is_iterable = True
 
     def _intersect(self, other):
-<<<<<<< HEAD
         from sympy.functions.elementary.integers import floor, ceiling
-        if other.is_Interval and other.measure < oo:
-=======
         if other.is_Interval and other.measure < S.Infinity:
->>>>>>> 9a1423b4
             s = Range(ceiling(other.left), floor(other.right) + 1)
             return s.intersect(other)  # take out endpoints if open interval
         return None
