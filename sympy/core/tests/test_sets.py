--- conflicted
+++ resolved
@@ -1,11 +1,6 @@
 from sympy import (
-<<<<<<< HEAD
-    Symbol, Set, Union, Interval, oo, S, Inequality,
-    max_, min_, raises, And, Or, Eq, Le, Lt, Real,
-=======
     Symbol, Set, Union, Interval, oo, S,
     Inequality, Max, Min, And, Or, Eq, Le, Lt, Float,
->>>>>>> c9470ac4
 )
 from sympy.mpmath import mpi
 
@@ -198,26 +193,15 @@
 def test_Interval_is_left_unbounded():
     assert Interval(3, 4).is_left_unbounded == False
     assert Interval(-oo, 3).is_left_unbounded == True
-<<<<<<< HEAD
-    assert Interval(Real("-inf"), 3).is_left_unbounded == True
-=======
     assert Interval(Float("-inf"), 3).is_left_unbounded == True
->>>>>>> c9470ac4
 
 def test_Interval_is_right_unbounded():
     assert Interval(3, 4).is_right_unbounded == False
     assert Interval(3, oo).is_right_unbounded == True
-<<<<<<< HEAD
-    assert Interval(3, Real("+inf")).is_right_unbounded == True
-
-def test_Interval_as_relational():
-    x = Symbol('x', real=True)
-=======
     assert Interval(3, Float("+inf")).is_right_unbounded == True
 
 def test_Interval_as_relational():
     x = Symbol('x')
->>>>>>> c9470ac4
 
     assert Interval(3, 3).as_relational(x) == Eq(x, 3)
 
@@ -233,8 +217,3 @@
     assert Interval(-2, oo, left_open=True).as_relational(x) == Lt(-2, x)
 
     assert Interval(-oo, oo).as_relational(x) == True
-<<<<<<< HEAD
-
-    raises(ValueError, "Interval(-1, 2).as_relational(Symbol('x'))")
-=======
->>>>>>> c9470ac4
