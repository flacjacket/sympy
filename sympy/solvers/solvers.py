"""
This module contain solvers for all kinds of equations:

    - algebraic or transcendental, use solve()

    - recurrence, use rsolve()

    - differential, use dsolve()

    - nonlinear (numerically), use nsolve()
      (you will need a good starting point)

"""

from sympy.core.compatibility import iterable, is_sequence, \
    SymPyDeprecationWarning
from sympy.core.sympify import sympify
from sympy.core import C, S, Add, Symbol, Wild, Equality, Dummy, Basic, Expr
from sympy.core.function import (expand_mul, expand_multinomial, expand_log,
                          Derivative, AppliedUndef, UndefinedFunction, nfloat,
                          count_ops)
from sympy.core.numbers import ilcm, Float
from sympy.core.relational import Relational
from sympy.logic.boolalg import And, Or

from sympy.functions import (log, exp, LambertW, cos, sin, tan, cot, cosh,
                             sinh, tanh, coth, acos, asin, atan, acot, acosh,
                             asinh, atanh, acoth, Abs)
from sympy.functions.elementary.miscellaneous import real_root
from sympy.simplify import (simplify, collect, powsimp, posify, powdenest,
                            nsimplify)
from sympy.simplify.sqrtdenest import sqrt_depth
from sympy.matrices import Matrix, zeros
from sympy.polys import roots, cancel, Poly, together, factor
from sympy.functions.elementary.piecewise import piecewise_fold, Piecewise

from sympy.utilities.iterables import preorder_traversal, sift
from sympy.utilities.lambdify import lambdify
from sympy.utilities.misc import default_sort_key, filldedent
from sympy.mpmath import findroot

from sympy.solvers.polysys import solve_poly_system
from sympy.solvers.inequalities import reduce_inequalities

from sympy.core.compatibility import reduce

from sympy.assumptions import Q, ask

from warnings import warn
from types import GeneratorType
from collections import defaultdict


def _ispow(e):
    """Return True if e is a Pow or is exp."""
    return e.is_Pow or e.func is exp


def denoms(eq, symbols=None):
    """Return (recursively) set of all denominators that appear in eq
    that contain any symbol in iterable ``symbols``; if ``symbols`` is
    None (default) then all denominators with symbols will be returned.

    Examples
    ========

    >>> from sympy.solvers.solvers import denoms
    >>> from sympy.abc import x, y, z

    >>> denoms(x/y)
    set([y])

    >>> denoms(x/(y*z))
    set([y, z])

    >>> denoms(3/x + y/z)
    set([x, z])
    """

    symbols = symbols or eq.free_symbols
    dens = set()
    if not symbols or not eq.has(*symbols):
        return dens
    pt = preorder_traversal(eq)
    for e in pt:
        if _ispow(e):
            n, d = e.as_numer_denom()
            if d in dens:
                pt.skip()
            elif d.has(*symbols):
                dens.add(d.as_base_exp()[0])
    return dens


def checksol(f, symbol, sol=None, **flags):
    """Checks whether sol is a solution of equation f == 0.

    Input can be either a single symbol and corresponding value
    or a dictionary of symbols and values. ``f`` can be a single
    equation or an iterable of equations. A solution must satisfy
    all equations in ``f`` to be considered valid; if a solution
    does not satisfy any equation, False is returned; if one or
    more checks are inconclusive (and none are False) then None
    is returned.

    Examples
    ========

       >>> from sympy import symbols
       >>> from sympy.solvers import checksol
       >>> x, y = symbols('x,y')
       >>> checksol(x**4-1, x, 1)
       True
       >>> checksol(x**4-1, x, 0)
       False
       >>> checksol(x**2 + y**2 - 5**2, {x:3, y: 4})
       True

       None is returned if checksol() could not conclude.

       flags:
           'numerical=True (default)'
               do a fast numerical check if ``f`` has only one symbol.
           'minimal=True (default is False)'
               a very fast, minimal testing.
           'warn=True (default is False)'
               print a warning if checksol() could not conclude.
           'simplify=True (default)'
               simplify solution before substituting into function and
               simplify the function before trying specific simplifications
           'force=True (default is False)'
               make positive all symbols without assumptions regarding sign.

    """

    if sol is not None:
        sol = {symbol: sol}
    elif isinstance(symbol, dict):
        sol = symbol
    else:
        msg = 'Expecting sym, val or {sym: val}, None but got %s, %s'
        raise ValueError(msg % (symbol, sol))

    if iterable(f):
        if not f:
            raise ValueError('no functions to check')
        rv = True
        for fi in f:
            check = checksol(fi, sol, **flags)
            if check:
                continue
            if check is False:
                return False
            rv = None # don't return, wait to see if there's a False
        return rv

    if isinstance(f, Poly):
        f = f.as_expr()
    elif isinstance(f, Equality):
        f = f.lhs - f.rhs

    if not f:
        return True

    if not f.has(*sol.keys()):
        # if f(y) == 0, x=3 does not set f(y) to zero...nor does it not
        return None

    illegal = set([S.NaN,
               S.ComplexInfinity,
               S.Infinity,
               S.NegativeInfinity])
    if any(sympify(v).atoms() & illegal for k, v in sol.iteritems()):
        return False

    was = f
    attempt = -1
    numerical = flags.get('numerical', True)
    while 1:
        attempt += 1
        if attempt == 0:
            val = real_root(f.subs(sol))
            if val.atoms() & illegal:
                return False
        elif attempt == 1:
            if val.free_symbols:
                if not val.is_constant(*sol.keys()):
                    return False
                # there are free symbols -- simple expansion might work
                _, val = val.as_content_primitive()
                val = expand_mul(expand_multinomial(val))
        elif attempt == 2:
            if flags.get('minimal', False):
                return
            if flags.get('simplify', True):
                for k in sol:
                    sol[k] = simplify(sol[k])
            # start over without the failed expanded form, possibly
            # with a simplified solution
            val = f.subs(sol)
            if flags.get('force', True):
                val, reps = posify(val)
                # expansion may work now, so try again and check
                exval = expand_mul(expand_multinomial(val))
                if exval.is_number or not exval.free_symbols:
                    # we can decide now
                    val = exval
        elif attempt == 3:
            val = powsimp(val)
        elif attempt == 4:
            val = cancel(val)
        elif attempt == 5:
            val = val.expand()
        elif attempt == 6:
            val = together(val)
        elif attempt == 7:
            val = powsimp(val)
        else:
            # if there are no radicals and no functions then this can't be
            # zero anymore -- can it?
            pot = preorder_traversal(expand_mul(val))
            seen = set()
            saw_pow_func = False
            for p in pot:
                if p in seen:
                    continue
                seen.add(p)
                if p.is_Pow and not p.exp.is_Integer:
                    saw_pow_func = True
                elif p.is_Function:
                    saw_pow_func = True
                elif isinstance(p, UndefinedFunction):
                    saw_pow_func = True
                if saw_pow_func:
                    break
            if saw_pow_func is False:
                return False
            if flags.get('force', True):
                # don't do a zero check with the positive assumptions in place
                val = val.subs(reps)
            nz = val.is_nonzero
            if nz is not None:
                # issue 2574: nz may be True even when False
                # so these are just hacks to keep a false positive
                # from being returned

                # HACK 1: LambertW (issue 2574)
                if val.is_number and val.has(LambertW):
                    # don't eval this to verify solution since if we got here,
                    # numerical must be False
                    return None

                # add other HACKs here if necessary, otherwise we assume
                # the nz value is correct
                return not nz
            break

        if val == was:
            continue
        elif val.is_Rational:
            return val == 0
        if numerical and not val.free_symbols:
            return abs(val.n(chop=True)) < 1e-9
        was = val

    if flags.get('warn', False):
        print("\n\tWarning: could not verify solution %s." % sol)
    # returns None if it can't conclude
    # TODO: improve solution testing


def check_assumptions(expr, **assumptions):
    """Checks whether expression `expr` satisfies all assumptions.

    `assumptions` is a dict of assumptions: {'assumption': True|False, ...}.

    Examples
    ========

       >>> from sympy import Symbol, pi, I, exp
       >>> from sympy.solvers.solvers import check_assumptions

       >>> check_assumptions(-5, integer=True)
       True
       >>> check_assumptions(pi, real=True, integer=False)
       True
       >>> check_assumptions(pi, real=True, negative=True)
       False
       >>> check_assumptions(exp(I*pi/7), real=False)
       True

       >>> x = Symbol('x', real=True, positive=True)
       >>> check_assumptions(2*x + 1, real=True, positive=True)
       True
       >>> check_assumptions(-2*x - 5, real=True, positive=True)
       False

       `None` is returned if check_assumptions() could not conclude.

       >>> check_assumptions(2*x - 1, real=True, positive=True)
       >>> z = Symbol('z')
       >>> check_assumptions(z, real=True)
    """
    expr = sympify(expr)

    result = True
    for key, expected in assumptions.iteritems():
        if expected is None:
            continue
        if expected in [0, 1]:
            expected = bool(expected)
        if not isinstance(expected, bool):
            raise ValueError(_filldendent('''
                A boolean is expected for %s but got %s.''' % (key, expected)))
        if hasattr(Q, key):
            test = ask(getattr(Q, key)(expr))
            if test is expected:
                continue
            elif test is not None:
                return False
        # ask() can't conclude. Try using old assumption system.
        # XXX: remove once transition to new assumption system is finished.
        test = getattr(expr, 'is_' + key, None)
        if test is expected:
            continue
        elif test is not None:
            return False
        result = None # Can't conclude, unless an other test fails.
    return result


def solve(f, *symbols, **flags):
    """
    Algebraically solves equations and systems of equations.

    Currently supported are:
        - univariate polynomial,
        - transcendental
        - piecewise combinations of the above
        - systems of linear and polynomial equations
        - sytems containing relational expressions.

    Input is formed as:

    * f
        - a single Expr or Poly that must be zero,
        - an Equality
        - a Relational expression or boolean
        - iterable of one or more of the above

    * symbols (Symbol, Function or Derivative) specified as
        - none given (all free symbols will be used)
        - single symbol
        - denested list of symbols
          e.g. solve(f, x, y)
        - ordered iterable of symbols
          e.g. solve(f, [x, y])

    * flags
        'exclude=[] (default)'
            don't try to solve for any of the free symbols in exclude;
            if expressions are given, the free symbols in them will
            be extracted automatically.
        'check=True (default)'
            If False, don't do any testing of solutions. This can be
            useful if one wants to include solutions that make any
            denominator zero.
        'numerical=True (default)'
            do a fast numerical check if ``f`` has only one symbol.
        'minimal=True (default is False)'
            a very fast, minimal testing.
        'warning=True (default is False)'
            print a warning if checksol() could not conclude.
        'simplify=True (default)'
            simplify all but cubic and quartic solutions before
            returning them and (if check is not False) use the
            general simplify function on the solutions and the
            expression obtained when they are substituted into the
            function which should be zero
        'force=True (default is False)'
            make positive all symbols without assumptions regarding sign.
        'rational=True (default)'
            recast Floats as Rational; if this option is not used, the
            system containing floats may fail to solve because of issues
            with polys. If rational=None, Floats will be recast as
            rationals but the answer will be recast as Floats. If the
            flag is False then nothing will be done to the Floats.
        'manual=True (default is False)'
            do not use the polys/matrix method to solve a system of
            equations, solve them one at a time as you might "manually".
        'implicit=True (default is False)'
            allows solve to return a solution for a pattern in terms of
            other functions that contain that pattern; this is only
            needed if the pattern is inside of some invertible function
            like cos, exp, ....

    Examples
    ========

    The output varies according to the input and can be seen by example::

        >>> from sympy import solve, Poly, Eq, Function, exp
        >>> from sympy.abc import x, y, z, a, b

    * boolean or univariate Relational

        >>> solve(x < 3)
        And(im(x) == 0, re(x) < 3)

    * single expression and single symbol that is in the expression

        >>> solve(x - y, x)
        [y]
        >>> solve(x - 3, x)
        [3]
        >>> solve(Eq(x, 3), x)
        [3]
        >>> solve(Poly(x - 3), x)
        [3]
        >>> solve(x**2 - y**2, x)
        [-y, y]
        >>> solve(x**4 - 1, x)
        [-1, 1, -I, I]

    * single expression with no symbol that is in the expression

        >>> solve(3, x)
        []
        >>> solve(x - 3, y)
        []

    * when no symbol is given (or are given as an unordered set) then
      all free symbols will be used. A univariate equation will always
      return a list of solutions; otherwise, a list of mappings will be
      returned.

        * for single equations

            >>> solve(x - 3)
            [3]
            >>> solve(x**2 - y**2)
            [{x: -y}, {x: y}]
            >>> solve(z**2*x**2 - z**2*y**2)
            [{x: -y}, {x: y}]
            >>> solve(z**2*x - z**2*y**2)
            [{x: y**2}]

        * for systems of equations

            >>> solve([x - 2, x**2 + y])
            [{x: 2, y: -4}]
            >>> f = Function('f')
            >>> solve([x - 2, x**2 + f(x)], set([f(x), x]))
            [{x: 2, f(x): -4}]

    * when a Function or Derivative is given as a symbol, it is
      isolated algebraically and an implicit solution may be obtained;
      to obtain the solution for a function within a derivative, use
      dsolve.

          >>> solve(f(x) - x, f(x))
          [x]
          >>> solve(f(x).diff(x) - f(x) - x, f(x).diff(x))
          [x + f(x)]
          >>> solve(f(x).diff(x) - f(x) - x, f(x))
          [-x + Derivative(f(x), x)]
          >>> solve(x + exp(x)**2, exp(x))
          [-sqrt(-x), sqrt(-x)]

        * To solve for a *symbol* implicitly, use 'implict=True':

            >>> solve(x + exp(x), x)
            [-LambertW(1)]
            >>> solve(x + exp(x), x, implicit=True)
            [-exp(x)]

    * single expression and more than 1 symbol

        * when there is a linear solution

            >>> solve(x - y**2, x, y)
            [{x: y**2}]
            >>> solve(x**2 - y, x, y)
            [{y: x**2}]

        * when undetermined coefficients are identified

            * that are linear

                >>> solve((a + b)*x - b + 2, a, b)
                {a: -2, b: 2}

            * that are nonlinear

                >>> solve((a + b)*x - b**2 + 2, a, b)
                [(-sqrt(2), sqrt(2)), (sqrt(2), -sqrt(2))]

        * if there is no linear solution then the first successful
          attempt for a nonlinear solution will be returned

            >>> solve(x**2 - y**2, x, y)
            [{x: -y}, {x: y}]
            >>> solve(x**2 - y**2/exp(x), x, y)
            [{x: 2*LambertW(y/2)}]
            >>> solve(x**2 - y**2/exp(x), y, x)
            [{y: -x*exp(x/2)}, {y: x*exp(x/2)}]

    * iterable of one or more of the above

        * involving relationals or bools

            >>> solve([x < 3, x - 2])
            And(re(x) == 2, im(x) == 0)
            >>> solve([x > 3, x - 2])
            False

        * when the system is linear

            * with a solution

                >>> solve([x - 3], x)
                {x: 3}
                >>> solve((x + 5*y - 2, -3*x + 6*y - 15), x, y)
                {x: -3, y: 1}
                >>> solve((x + 5*y - 2, -3*x + 6*y - 15), x, y, z)
                {x: -3, y: 1}
                >>> solve((x + 5*y - 2, -3*x + 6*y - z), z, x, y)
                {x: -5*y + 2, z: 21*y - 6}

            * without a solution

                >>> solve([x + 3, x - 3])

        * when the system is not linear

            >>> solve([x**2 + y -2, y**2 - 4], x, y)
            [(-2, -2), (0, 2), (0, 2), (2, -2)]

    Notes
    =====

    assumptions aren't checked when `solve()` input involves
    relationals or bools.

    When the solutions are checked, those that make any denominator zero
    are automatically excluded. If you do not want to exclude such solutions
    then use the check=False option:

        >>> from sympy import sin, limit
        >>> solve(sin(x)/x)
        []

    If check=False then a solution to the numerator being zero is found: x = 0.
    In this case, this is a spurious solution since sin(x)/x has the well known
    limit (without dicontinuity) of 1 at x = 0:

        >>> solve(sin(x)/x, check=False)
        [0]

    In the following case, however, the limit exists and is equal to the the
    value of x = 0 that is excluded when check=True:

        >>> eq = x**2*(1/x - z**2/x)
        >>> solve(eq, x)
        []
        >>> solve(eq, x, check=False)
        [0]
        >>> limit(eq, x, 0, '-')
        0
        >>> limit(eq, x, 0, '+')
        0


    See Also
    ========

        - rsolve() for solving recurrence relationships
        - dsolve() for solving differential equations

    """
    # make f and symbols into lists of sympified quantities
    # keeping track of how f was passed since if it is a list
    # a dictionary of results will be returned.
    ###########################################################################

    def _sympified_list(w):
        return map(sympify, w if iterable(w) else [w])
    bare_f = not iterable(f)
    ordered_symbols = (symbols and
                       symbols[0] and
                       (isinstance(symbols[0], Symbol) or
                        is_sequence(symbols[0],
                        include=GeneratorType)
                       )
                      )
    f, symbols = (_sympified_list(w) for w in [f, symbols])

    implicit = flags.get('implicit', False)

    # preprocess equation(s)
    ###########################################################################
    for i, fi in enumerate(f):
        if isinstance(fi, Equality):
            f[i] = fi.lhs - fi.rhs
        elif isinstance(fi, Poly):
            f[i] = fi.as_expr()
        elif isinstance(fi, bool) or fi.is_Relational:
            return reduce_inequalities(f, assume=flags.get('assume'),
                                          symbols=symbols)
        # Any embedded piecewise functions need to be brought out to the
        # top level so that the appropriate strategy gets selected.
        f[i] = piecewise_fold(f[i])

    # preprocess symbol(s)
    ###########################################################################
    if not symbols:
        # get symbols from equations or supply dummy symbols so solve(3)
        # behaves like solve(3, x).
        symbols = reduce(set.union, [fi.free_symbols or set([Dummy()])
                                     for fi in f], set())
        ordered_symbols = False
    elif len(symbols) == 1 and iterable(symbols[0]):
        symbols = symbols[0]

    # remove symbols the user is not interested in
    exclude = flags.pop('exclude', set())
    if exclude:
        if isinstance(exclude, Expr):
            exclude = [exclude]
        exclude = reduce(set.union, [e.free_symbols for e in sympify(exclude)])
    symbols = [s for s in symbols if s not in exclude]

    if not ordered_symbols:
        # we do this to make the results returned canonical in case f
        # contains a system of nonlinear equations; all other cases should
        # be unambiguous
        symbols = sorted(symbols, key=lambda i: i.sort_key())

    # we can solve for Function and Derivative instances by replacing them
    # with Dummy symbols or functions
    symbols_new = []
    symbol_swapped = False
    funcs = []
    for i, s in enumerate(symbols):
        if s.is_Symbol:
            s_new = s
        elif s.is_Function:
            symbol_swapped = True
            s_new = Dummy('F%d' % i)
            funcs.append(s)
        elif s.is_Derivative:
            symbol_swapped = True
            s_new = Dummy('D%d' % i)
        elif s.is_Pow:
            symbol_swapped = True
            s_new = Dummy('P%d' % i)
        else:
            msg = 'expected Symbol, Function, Power or Derivative but got %s'
            raise TypeError(msg % type(s))
        symbols_new.append(s_new)

    if symbol_swapped:
        swap_sym = zip(symbols, symbols_new)
        f = [fi.subs(swap_sym) for fi in f]
        symbols = symbols_new
        swap_sym = dict([(v, k) for k, v in swap_sym])
    else:
        swap_sym = {}

    # mask off any Object that we aren't going to invert: Derivative,
    # Integral, etc... so that solving for anything that they contain will
    # give an implicit solution
    seen = set()
    non_inverts = set()
    symset = set(symbols)
    for fi in f:
        pot = preorder_traversal(fi)
        for p in pot:
            if isinstance(p, bool) or isinstance(p, Piecewise):
                pass
            elif (isinstance(p, bool) or
                not p.args or
                p in symset or
                p.is_Add or p.is_Mul or
                p.is_Pow and not implicit or
                p.is_Function and not isinstance(p, AppliedUndef) and
                not implicit):
                continue
            elif not p in seen:
                seen.add(p)
                if p.free_symbols & symset:
                    non_inverts.add(p)
                else:
                    continue
            pot.skip()
    del seen
    non_inverts = dict(zip(non_inverts, [Dummy() for d in non_inverts]))
    f = [fi.subs(non_inverts) for fi in f]
    non_inverts = [(v, k.subs(swap_sym)) for k, v in non_inverts.iteritems()]

    # rationalize Floats
    floats = False
    if flags.get('rational', True) is not False:
        for i, fi in enumerate(f):
            if fi.has(Float):
                floats = True
                f[i] = nsimplify(fi, rational=True)

    #
    # try to get a solution
    ###########################################################################
    if bare_f:
        solution = _solve(f[0], *symbols, **flags)
    else:
        solution = _solve_system(f, symbols, **flags)

    #
    # postprocessing
    ###########################################################################
    # Restore masked off derivatives
    if non_inverts:

        def _do_dict(solution):
            return dict([(k, v.subs(non_inverts)) for k, v in
                          solution.iteritems()])
        for i in range(1):
            if type(solution) is dict:
                solution = _do_dict(solution)
                break
            elif solution and type(solution) is list:
                if type(solution[0]) is dict:
                    solution = [_do_dict(s) for s in solution]
                    break
                elif type(solution[0]) is tuple:
                    solution = [tuple([v.subs(non_inverts) for v in s]) for s
                                in solution]
                    break
                else:
                    solution = [v.subs(non_inverts) for v in solution]
                    break
            elif not solution:
                break
        else:
            raise NotImplementedError(filldedent('''
                            no handling of %s was implemented''' % solution))

    # Restore original Functions and Derivatives if a dictionary is returned.
    # This is not necessary for
    #   - the single univariate equation case
    #     since the symbol will have been removed from the solution;
    #   - the nonlinear poly_system since that only supports zero-dimensional
    #     systems and those results come back as a list
    #
    # ** unless there were Derivatives with the symbols, but those were handled
    #    above.
    if symbol_swapped:
        if type(solution) is dict:
            solution = dict([(swap_sym[k], v.subs(swap_sym))
                              for k, v in solution.iteritems()])
        elif solution and type(solution) is list and type(solution[0]) is dict:
            for i, sol in enumerate(solution):
                solution[i] = dict([(swap_sym[k], v.subs(swap_sym))
                              for k, v in sol.iteritems()])
    # undo the dictionary solutions returned when the system was only partially
    # solved with poly-system if all symbols are present
    if (
            solution and
            ordered_symbols and
            type(solution) is not dict and
            type(solution[0]) is dict and
            all(s in solution[0] for s in symbols)
            ):
        solution = [tuple([r[s].subs(r) for s in symbols]) for r in solution]

    # Make sure that a list of solutions is ordered in a canonical way.
    if isinstance(solution, list):
        solution = sorted(solution, key=default_sort_key)

    # Get assumptions about symbols, to filter solutions.
    # Note that if assumptions about a solution can't be verified, it is still
    # returned.
    check = flags.get('check', True)

    # restore floats
    if floats and solution and flags.get('rational', None) is None:
        solution = nfloat(solution, exponent=False)

    if not check or not solution:
        return solution

    warning = flags.get('warn', False)
    got_None = [] # solutions for which one or more symbols gave None
    no_False = [] # solutions for which no symbols gave False
    if type(solution) is list:
        if type(solution[0]) is tuple:
            for sol in solution:
                for symb, val in zip(symbols, sol):
                    test = check_assumptions(val, **symb.assumptions0)
                    if test is False:
                        break
                    if test is None:
                        got_None.append(sol)
                else:
                    no_False.append(sol)
        elif type(solution[0]) is dict:
            for sol in solution:
                a_None = False
                for symb, val in sol.iteritems():
                    test = check_assumptions(val, **symb.assumptions0)
                    if test:
                        continue
                    if test is False:
                        break
                    a_None = True
                else:
                    no_False.append(sol)
                    if a_None:
                        got_None.append(sol)
        else: # list of expressions
            for sol in solution:
                test = check_assumptions(sol, **symbols[0].assumptions0)
                if test is False:
                    continue
                no_False.append(sol)
                if test is None:
                    got_None.append(sol)

    elif type(solution) is dict:
        a_None = False
        for symb, val in solution.iteritems():
            test = check_assumptions(val, **symb.assumptions0)
            if test:
                continue
            if test is False:
                return None
            a_None = True
        else:
            no_False = solution
            if a_None:
                got_None.append(solution)

    elif isinstance(solution, (Relational, And, Or)):
        assert len(symbols) == 1
        if warning and symbols[0].assumptions0:
            print(filldedent("""
                \tWarning: assumptions about variable '%s' are
                not handled currently.""" %symbols[0]))
        # TODO: check also variable assumptions for inequalities

    else:
        raise TypeError('Unrecognized solution') # improve the checker

    solution = no_False
    if warning and got_None:
        print(filldedent("""
            \tWarning: assumptions concerning following solution(s)
            can't be checked:""" + '\n\t' +
            ', '.join(str(s) for s in got_None)))

    #
    # done
    ###########################################################################

    return solution


def _solve(f, *symbols, **flags):
    """Return a checked solution for f in terms of one or more of the
    symbols."""

    if len(symbols) != 1:
        soln = None
        free = f.free_symbols
        ex = free - set(symbols)
        if len(ex) == 1:
            ex = ex.pop()
            try:
                # may come back as dict or list (if non-linear)
                soln = solve_undetermined_coeffs(f, symbols, ex)
            except NotImplementedError:
                pass
        if soln:
            return soln
        # find first successful solution
        failed = []
        for s in symbols:
            n, d = solve_linear(f, symbols=[s])
            if n.is_Symbol:
                # no need to check but we should simplify if desired
                if flags.get('simplify', True):
                    d = simplify(d)
                return [{n: d}]
            elif n and d: # otherwise there was no solution for s
                failed.append(s)
        if not failed:
            return []
        for s in failed:
            try:
                soln = _solve(f, s, **flags)
                return [{s: sol} for sol in soln]
            except NotImplementedError:
                continue
        else:
            msg = "No algorithms are implemented to solve equation %s"
            raise NotImplementedError(msg % f)
    symbol = symbols[0]

    check = flags.get('check', True)
    # build up solutions if f is a Mul
    if f.is_Mul:
        result = set()
        dens = denoms(f, symbols)
        for m in f.args:
            soln = _solve(m, symbol, **flags)
            result.update(set(soln))
        result = list(result)
        if check:
            result = [s for s in result if
                all(not checksol(den, {symbol: s}, **flags) for den in dens)]
        # set flags for quick exit at end
        check = False
        flags['simplify'] = False

    elif f.is_Piecewise:
        result = set()
        # check expr/cond
        for expr, cond in f.exprcondpairs:
            candidates = _solve(expr, *symbols)
<<<<<<< HEAD
            for candidate in candidates:
                if bool(cond.subs(symbol, candidate)):
                    result.add(candidate)
        # check otherwise
        candidates = _solve(f.otherwise, *symbols)
        for candidate in candidates:
            matches_other_piece = False
            for other_expr, other_cond in f.exprcondpairs:
                if bool(other_cond.subs(symbol, candidate)):
                    matches_other_piece = True
                    break
            if not matches_other_piece:
                result.add(candidate)
=======
            if cond is True:
                # Only include solutions that do not match the condition
                # of any of the other pieces.
                for candidate in candidates:
                    matches_other_piece = False
                    for other_expr, other_cond in f.args:
                        if other_cond is True:
                            continue
                        if bool(other_cond.subs(symbol, candidate)):
                            matches_other_piece = True
                            break
                    if not matches_other_piece:
                        result.add(candidate)
            else:
                for candidate in candidates:
                    if bool(cond.subs(symbol, candidate)):
                        result.add(candidate)
>>>>>>> f2e27059
        check = False
    else:
        # first see if it really depends on symbol and whether there
        # is a linear solution
        f_num, sol = solve_linear(f, symbols=symbols)
        if not symbol in f_num.free_symbols:
            return []
        elif f_num.is_Symbol:
            # no need to check but simplify if desired
            if flags.get('simplify', True):
                sol = simplify(sol)
            return [sol]

        result = False # no solution was obtained
        msg = '' # there is no failure message
        dens = denoms(f, symbols) # store these for checking later

        # Poly is generally robust enough to convert anything to
        # a polynomial and tell us the different generators that it
        # contains, so we will inspect the generators identified by
        # polys to figure out what to do.
        poly = Poly(f_num)
        if poly is None:
            raise ValueError('could not convert %s to Poly' % f_num)
        gens = [g for g in poly.gens if g.has(symbol)]

        if len(gens) > 1:
            # If there is more than one generator, it could be that the
            # generators have the same base but different powers, e.g.
            #   >>> Poly(exp(x)+1/exp(x))
            #   Poly(exp(-x) + exp(x), exp(-x), exp(x), domain='ZZ')
            #   >>> Poly(sqrt(x)+sqrt(sqrt(x)))
            #   Poly(sqrt(x) + x**(1/4), sqrt(x), x**(1/4), domain='ZZ')
            # If the exponents are Rational then a change of variables
            # will make this a polynomial equation in a single base.

            def _as_base_q(x):
                """Return (b**e, q) for x = b**(p*e/q) where p/q is the leading
                Rational of the exponent of x, e.g. exp(-2*x/3) -> (exp(x), 3)
                """
                b, e = x.as_base_exp()
                if e.is_Rational:
                    return b, e.q
                if not e.is_Mul:
                    return x, 1
                c, ee = e.as_coeff_Mul()
                if c.is_Rational and c is not S.One: # c could be a Float
                    return b**ee, c.q
                return x, 1

            bases, qs = zip(*[_as_base_q(g) for g in gens])
            bases = set(bases)

            if len(bases) > 1:
                funcs = set(b.func for b in bases if b.is_Function)

                trig = set([cos, sin, tan, cot])
                other = funcs - trig
                if not other and len(funcs.intersection(trig)) > 1:
                    return _solve(f_num.rewrite(tan), symbol, **flags)

                trigh = set([cosh, sinh, tanh, coth])
                other = funcs - trigh
                if not other and len(funcs.intersection(trigh)) > 1:
                    return _solve(f_num.rewrite(tanh), symbol, **flags)

                # just a simple case - see if replacement of single function
                # clears all symbol-dependent functions, e.g.
                # log(x) - log(log(x) - 1) - 3 can be solved even though it has
                # two generators.

                funcs = [f for f in bases if f.is_Function]
                if funcs:
                    funcs.sort(key=count_ops) # put shallowest function first
                    f1 = funcs[0]
                    t = Dummy('t')
                    # perform the substitution
                    ftry = f_num.subs(f1, t)

                    # if no Functions left, we can proceed with usual solve
                    if not ftry.has(symbol):
                        cv_sols = _solve(ftry, t)
                        cv_inv = _solve(t - f1, symbol)[0]
                        sols = list()
                        for sol in cv_sols:
                            sols.append(cv_inv.subs(t, sol))
                        return sols

                msg = 'multiple generators %s' % gens

            elif any(q != 1 for q in qs):
                # e.g. for x**(1/2) + x**(1/4) a change of variables
                # can be made using p**4 to give p**2 + p
                base = bases.pop()
                m = reduce(ilcm, qs)
                p = Dummy('p', positive=True)
                cov = p**m
                fnew = f_num.subs(base, cov)
                poly = Poly(fnew, p) # we now have a single generator, p

                # for cubics and quartics, if the flag wasn't set, DON'T do it
                # by default since the results are quite long. Perhaps one
                # could base this decision on a certain critical length of the
                # roots.
                if poly.degree() > 2:
                    flags['simplify'] = flags.get('simplify', False)

                soln = roots(poly, cubics=True, quartics=True).keys()

                # We now know what the values of p are equal to. Now find out
                # how they are related to the original x, e.g. if p**2 = cos(x)
                # then x = acos(p**2)
                #
                inversion = _solve(cov - base, symbol, **flags)
                result = [i.subs(p, s) for i in inversion for s in soln]

            else: # len(bases) == 1 and all(q == 1 for q in qs):
                # e.g. case where gens are exp(x), exp(-x)
                u = bases.pop()
                t = Dummy('t')
                inv = _solve(u - t, symbol)
                ftry = f_num.subs(u, t)
                if not ftry.has(symbol):
                    soln = _solve(ftry, t)
                    sols = list()
                    for sol in soln:
                        for i in inv:
                            sols.append(i.subs(t, sol))
                    return sols

        elif len(gens) == 1:

            # There is only one generator that we are interested in, but there
            # may have been more than one generator identified by polys (e.g.
            # for symbols other than the one we are interested in) so recast
            # the poly in terms of our generator of interest.

            if len(poly.gens) > 1:
                poly = Poly(poly, gens[0])

            # if we haven't tried tsolve yet, do so now
            if not flags.pop('tsolve', False):
                # for cubics and quartics, if the flag wasn't set, DON'T do it
                # by default since the results are quite long. Perhaps one
                # could base this decision on a certain critical length of the
                # roots.
                if poly.degree() > 2:
                    flags['simplify'] = flags.get('simplify', False)
                soln = roots(poly, cubics=True, quartics=True).keys()
                gen = poly.gen
                if gen != symbol:
                    u = Dummy()
                    flags['tsolve'] = True
                    inversion = _solve(gen - u, symbol, **flags)
                    soln = list(set([i.subs(u, s) for i in
                                inversion for s in soln]))
                result = soln

    # fallback if above fails
    if result is False:
        result = _tsolve(f_num, symbol, **flags)
        if result is None:
            result = False

    if result is False:
        raise NotImplementedError(msg +
        "\nNo algorithms are implemented to solve equation %s" % f)

    if flags.get('simplify', True):
        result = map(simplify, result)
        # we just simplified the solution so we now set the flag to
        # False so the simplification doesn't happen again in checksol()
        flags['simplify'] = False


    if check:
        # reject any result that makes any denom. affirmatively 0;
        # if in doubt, keep it
        result = [s for s in result if
                    all(not checksol(den, {symbol: s}, **flags)
                    for den in dens)]
        # keep only results if the check is not False
        result = [r for r in result if
                  checksol(f_num, {symbol: r}, **flags) is not False]
    return result


def _solve_system(exprs, symbols, **flags):
    check = flags.get('check', True)
    if not exprs:
        return []

    polys = []
    dens = set()
    failed = []
    result = False
    manual = flags.get('manual', False)
    for j, g in enumerate(exprs):
        dens.update(denoms(g, symbols))
        i, d = _invert(g, *symbols)
        g = d - i
        g = exprs[j] = g.as_numer_denom()[0]
        if manual:
            failed.append(g)
            continue

        poly = g.as_poly(*symbols, **{'extension': True})

        if poly is not None:
            polys.append(poly)
        else:
            failed.append(g)

    if not polys:
        solved_syms = []
    else:
        if all(p.is_linear for p in polys):
            n, m = len(polys), len(symbols)
            matrix = zeros(n, m + 1)

            for i, poly in enumerate(polys):
                for monom, coeff in poly.terms():
                    try:
                        j = list(monom).index(1)
                        matrix[i, j] = coeff
                    except ValueError:
                        matrix[i, m] = -coeff

            # returns a dictionary ({symbols: values}) or None
            result = solve_linear_system(matrix, *symbols, **flags)
            if result:
                # it doesn't need to be checked but we need to see
                # that it didn't set any denominators to 0
                if any(checksol(d, result, **flags) for d in dens):
                    result = None
            if failed:
                if result:
                    solved_syms = result.keys()
                else:
                    solved_syms = []

        else:
            if len(symbols) != len(polys):
                from sympy.utilities.iterables import subsets
                free = list(reduce(set.union,
                                [p.free_symbols for p in polys], set()
                                ).intersection(symbols))
                free.sort(key=default_sort_key)
                for syms in subsets(free, len(polys)):
                    try:
                        # returns [] or list of tuples of solutions for syms
                        result = solve_poly_system(polys, *syms)
                        if result:
                            solved_syms = syms
                            break
                    except NotImplementedError:
                        pass
                else:
                    raise NotImplementedError('no valid subset found')
            else:
                try:
                    result = solve_poly_system(polys, *symbols)
                    solved_syms = symbols
                except NotImplementedError:
                    failed.extend([g.as_expr() for g in polys])
                    solved_syms = []

            if result:
                # we don't know here if the symbols provided were given
                # or not, so let solve resolve that. A list of dictionaries
                # is going to always be returned from here.
                result = [dict(zip(solved_syms, r)) for r in result]

                checked = []
                warning = flags.get('warn', False)
                for r in result:
                    check = checksol(polys, r, **flags)
                    if check is not False:
                        if check is None and warning:
                            print(filldedent("""
                                \tWarning: could not verify solution %s.""" %
                                result))
                        # if it's a solution to any denom then exclude
                        if not dens or not checksol(dens, r, **flags):
                            checked.append(r)
                result = checked

    if failed:
        # For each failed equation, see if we can solve for one of the
        # remaining symbols from that equation. If so, we update the
        # solution set and continue with the next failed equation,
        # repeating until we are done or we get an equation that can't
        # be solved.
        if result:
            if type(result) is dict:
                result = [result]
        else:
            result = [{}]
        solved_syms = set(solved_syms) # set of symbols we have solved for
        legal = set(symbols) # what we are interested in
        simplify_flag = flags.get('simplify', None)
        do_simplify = flags.get('simplify', True)
        # sort so equation with the fewest potential symbols is first; break ties with
        # count_ops and sort_key
        short = sift(failed, lambda x: len((x.free_symbols - solved_syms) & legal))
        failed = []
        for k in sorted(short):
            failed.extend(sorted(short[k], key=lambda x: (x.count_ops(), x.sort_key())))
        for eq in failed:
            newresult = []
            got_s = None
            u = Dummy()
            for r in result:
                # update eq with everything that is known so far
                eq2 = eq.subs(r)
                b = checksol(u, u, eq2, minimal=True)
                if b is not None:
                    if b:
                        newresult.append(r)
                    continue
                # search for a symbol amongst those available that
                # can be solved for
                ok_syms = (eq2.free_symbols - solved_syms) & legal
                if not ok_syms:
                    break # skip as it's independent of desired symbols
                for s in ok_syms:
                    try:
                        soln = _solve(eq2, s, **flags)
                    except NotImplementedError:
                        continue
                    # put each solution in r and append the now-expanded
                    # result in the new result list; use copy since the
                    # solution for s in being added in-place
                    if do_simplify:
                        flags['simplify'] = False # for checksol's sake
                    for sol in soln:
                        # check that it satisfies *other* equations
                        if check:
                            ok = False
                            for p in polys:
                                if checksol(p, s, sol, **flags) is False:
                                    break
                            else:
                                ok = True
                            if not ok:
                                continue
                            if any(checksol(d, s, sol, **flags) for d in dens):
                                continue
                        # update existing solutions with this new one
                        rnew = r.copy()
                        for k, v in r.iteritems():
                            rnew[k] = v.subs(s, sol)
                        # and add this new solution
                        rnew[s] = sol
                        newresult.append(rnew)
                    if simplify_flag is not None:
                        flags['simplify'] = simplify_flag
                    got_s = s
                    break
                else:
                    raise NotImplementedError('could not solve %s' % eq2)
            if got_s:
                result = newresult
                solved_syms.add(got_s)
        # if there is only one result should we return just the dictionary?
    return result


def solve_linear(lhs, rhs=0, symbols=[], exclude=[]):
    r""" Return a tuple containing derived from f = lhs - rhs that is either:

        (numerator, denominator) of ``f``
            If this comes back as (0, 1) it means
            that ``f`` is independent of the symbols in ``symbols``, e.g::

                y*cos(x)**2 + y*sin(x)**2 - y = y*(0) = 0
                cos(x)**2 + sin(x)**2 = 1

            If it comes back as (0, 0) there is no solution to the equation
            amongst the symbols given.

            If the numerator is not zero then the function is guaranteed
            to be dependent on a symbol in ``symbols``.

        or

        (symbol, solution) where symbol appears linearly in the numerator of
        ``f``, is in ``symbols`` (if given) and is not in ``exclude`` (if given).

        No simplification is done to ``f`` other than and mul=True expansion,
        so the solution will correspond strictly to a unique solution.

    Examples
    ========

    >>> from sympy.solvers.solvers import solve_linear
    >>> from sympy.abc import x, y, z

    These are linear in x and 1/x:

    >>> solve_linear(x + y**2)
    (x, -y**2)
    >>> solve_linear(1/x - y**2)
    (x, y**(-2))

    When not linear in x or y then the numerator and denominator are returned.

    >>> solve_linear(x**2/y**2 - 3)
    (x**2 - 3*y**2, y**2)

    If the numerator is a symbol then (0, 0) is returned if the solution for
    that symbol would have set any denominator to 0:

    >>> solve_linear(1/(1/x - 2))
    (0, 0)
    >>> 1/(1/x) # to SymPy, this looks like x ...
    x
    >>> solve_linear(1/(1/x)) # so a solution is given
    (x, 0)

    If x is allowed to cancel, then this appears linear, but this sort of
    cancellation is not done so the solution will always satisfy the original
    expression without causing a division by zero error.

    >>> solve_linear(x**2*(1/x - z**2/x))
    (x**2*(-z**2 + 1), x)

    You can give a list of what you prefer for x candidates:

    >>> solve_linear(x + y + z, symbols=[y])
    (y, -x - z)

    You can also indicate what variables you don't want to consider:

    >>> solve_linear(x + y + z, exclude=[x, z])
    (y, -x - z)

    If only x was excluded then a solution for y or z might be obtained.

    """
    from sympy import Equality
    if isinstance(lhs, Equality):
        if rhs:
            raise ValueError(filldedent('''
            If lhs is an Equality, rhs must be 0 but was %s''' % rhs))
        rhs = lhs.rhs
        lhs = lhs.lhs
    dens = None
    eq = lhs - rhs
    n, d = eq.as_numer_denom()
    if not n:
        return S.Zero, S.One

    free = n.free_symbols
    if not symbols:
        symbols = free
    else:
        bad = [s for s in symbols if not s.is_Symbol]
        if bad:
            if len(bad) == 1:
                bad = bad[0]
            if len(symbols) == 1:
                eg = 'solve(%s, %s)' % (eq, symbols[0])
            else:
                eg = 'solve(%s, *%s)' % (eq, list(symbols))
            raise ValueError(filldedent('''
                solve_linear only handles symbols, not %s. To isolate
                non-symbols use solve, e.g. >>> %s <<<.
                             ''' % (bad, eg)))
        symbols = free.intersection(symbols)
    symbols = symbols.difference(exclude)

    # derivatives are easy to do but tricky to analyze to see if they are going
    # to disallow a linear solution, so for simplicity we just evaluate the
    # ones that have the symbols of interest
    derivs = defaultdict(list)
    for der in n.atoms(Derivative):
        csym = der.free_symbols & symbols
        for c in csym:
            derivs[c].append(der)

    if symbols:
        all_zero = True
        for xi in symbols:
            # if there are derivatives in this var, calculate them now
            if type(derivs[xi]) is list:
                derivs[xi] = dict([(der, der.doit()) for der in derivs[xi]])
            nn = n.subs(derivs[xi])
            dn = nn.diff(xi)
            if dn:
                all_zero = False
                if not xi in dn.free_symbols:
                    vi = -(nn.subs(xi, 0))/dn
                    if dens is None:
                        dens = denoms(eq, symbols)
                    if not any(checksol(di, {xi: vi}, minimal=True) is True
                              for di in dens):
                        # simplify any trivial integral
                        irep = [(i, i.doit()) for i in vi.atoms(C.Integral) if
                                i.function.is_number]
                        # do a slight bit of simplification
                        vi = expand_mul(vi.subs(irep))
                        return xi, vi

        if all_zero:
            return S.Zero, S.One
    if n.is_Symbol: # there was no valid solution
        n = d = S.Zero
    return n, d # should we cancel now?


def solve_linear_system(system, *symbols, **flags):
    r"""
    Solve system of N linear equations with M variables, which means
    both Cramer and over defined systems are supported. The possible
    number of solutions is zero, one or infinite. Respectively, this
    procedure will return None or dictionary with solutions. In the
    case of over-defined systems all arbitrary parameters are skipped.
    This may cause situation in which an empty dictionary is returned.
    In this case it means all symbols can be assigned arbitrary values.

    Input to this functions is a Nx(M+1) matrix, which means it has
    to be in augmented form. If you prefer to enter N equations and M
    unknowns then use `solve(Neqs, *Msymbols)` instead. Note: a local
    copy of the matrix is made by this routine so the matrix that is
    passed will not be modified.

    The algorithm used here is fraction-free Gaussian elimination,
    which results, after elimination, in an upper-triangular matrix.
    Then solutions are found using back-substitution. This approach
    is more efficient and compact than the Gauss-Jordan method.

    >>> from sympy import Matrix, solve_linear_system
    >>> from sympy.abc import x, y

    Solve the following system::

           x + 4 y ==  2
        -2 x +   y == 14

    >>> system = Matrix(( (1, 4, 2), (-2, 1, 14)))
    >>> solve_linear_system(system, x, y)
    {x: -6, y: 2}

    """
    matrix = system[:, :]
    syms = list(symbols)

    i, m = 0, matrix.cols-1  # don't count augmentation

    while i < matrix.rows:
        if i == m:
            # an overdetermined system
            if any(matrix[i:, m]):
                return None   # no solutions
            else:
                # remove trailing rows
                matrix = matrix[:i, :]
                break

        if not matrix[i, i]:
            # there is no pivot in current column
            # so try to find one in other columns
            for k in xrange(i + 1, m):
                if matrix[i, k]:
                    break
            else:
                if matrix[i, m]:
                    # we need to know this this is always zero or not. We
                    # assume that if there are free symbols that it is not
                    # identically zero (or that there is more than one way
                    # to make this zero. Otherwise, if there are none, this
                    # is a constant and we assume that it does not simplify
                    # to zero XXX are there better ways to test this/
                    if not matrix[i, m].free_symbols:
                        return None # no solution

                    # zero row with non-zero rhs can only be accepted
                    # if there is another equivalent row, so look for
                    # them and delete them
                    nrows = matrix.rows
                    rowi = matrix.row(i)
                    ip = None
                    j = i + 1
                    while j < matrix.rows:
                        # do we need to see if the rhs of j
                        # is a constant multiple of i's rhs?
                        rowj = matrix.row(j)
                        if rowj == rowi:
                            matrix.row_del(j)
                        elif rowj[:-1] == rowi[:-1]:
                            if ip is None:
                                _, ip = rowi[-1].as_content_primitive()
                            _, jp = rowj[-1].as_content_primitive()
                            if not (simplify(jp - ip) or simplify(jp + ip)):
                                matrix.row_del(j)

                        j += 1

                    if nrows == matrix.rows:
                        # no solution
                        return None
                # zero row or was a linear combination of
                # other rows or was a row with a symbolic
                # expression that matched other rows, e.g. [0, 0, x - y]
                # so now we can safely skip it
                matrix.row_del(i)
                if not matrix:
                    return None
                continue

            # we want to change the order of colums so
            # the order of variables must also change
            syms[i], syms[k] = syms[k], syms[i]
            matrix.col_swap(i, k)

        pivot_inv = S.One/matrix[i, i]

        # divide all elements in the current row by the pivot
        matrix.row(i, lambda x, _: x * pivot_inv)

        for k in xrange(i+1, matrix.rows):
            if matrix[k, i]:
                coeff = matrix[k, i]

                # subtract from the current row the row containing
                # pivot and multiplied by extracted coefficient
                matrix.row(k, lambda x, j: simplify(x - matrix[i, j]*coeff))

        i += 1

    # if there weren't any problems, augmented matrix is now
    # in row-echelon form so we can check how many solutions
    # there are and extract them using back substitution

    do_simplify = flags.get('simplify', True)

    if len(syms) == matrix.rows:
        # this system is Cramer equivalent so there is
        # exactly one solution to this system of equations
        k, solutions = i-1, {}

        while k >= 0:
            content = matrix[k, m]

            # run back-substitution for variables
            for j in xrange(k+1, m):
                content -= matrix[k, j]*solutions[syms[j]]

            if do_simplify:
                solutions[syms[k]] = simplify(content)
            else:
                solutions[syms[k]] = content

            k -= 1

        return solutions
    elif len(syms) > matrix.rows:
        # this system will have infinite number of solutions
        # dependent on exactly len(syms) - i parameters
        k, solutions = i-1, {}

        while k >= 0:
            content = matrix[k, m]

            # run back-substitution for variables
            for j in xrange(k+1, i):
                content -= matrix[k, j]*solutions[syms[j]]

            # run back-substitution for parameters
            for j in xrange(i, m):
                content -= matrix[k, j]*syms[j]

            if do_simplify:
                solutions[syms[k]] = simplify(content)
            else:
                solutions[syms[k]] = content

            k -= 1

        return solutions
    else:
        return None   # no solutions


def solve_undetermined_coeffs(equ, coeffs, sym, **flags):
    """Solve equation of a type p(x; a_1, ..., a_k) == q(x) where both
       p, q are univariate polynomials and f depends on k parameters.
       The result of this functions is a dictionary with symbolic
       values of those parameters with respect to coefficients in q.

       This functions accepts both Equations class instances and ordinary
       SymPy expressions. Specification of parameters and variable is
       obligatory for efficiency and simplicity reason.

       >>> from sympy import Eq
       >>> from sympy.abc import a, b, c, x
       >>> from sympy.solvers import solve_undetermined_coeffs

       >>> solve_undetermined_coeffs(Eq(2*a*x + a+b, x), [a, b], x)
       {a: 1/2, b: -1/2}

       >>> solve_undetermined_coeffs(Eq(a*c*x + a+b, x), [a, b], x)
       {a: 1/c, b: -1/c}

    """
    if isinstance(equ, Equality):
        # got equation, so move all the
        # terms to the left hand side
        equ = equ.lhs - equ.rhs

    equ = cancel(equ).as_numer_denom()[0]

    system = collect(equ.expand(), sym, evaluate=False).values()

    if not any(equ.has(sym) for equ in system):
        # consecutive powers in the input expressions have
        # been successfully collected, so solve remaining
        # system using Gaussian elimination algorithm
        return solve(system, *coeffs, **flags)
    else:
        return None # no solutions


def solve_linear_system_LU(matrix, syms):
    """
    Solves the augmented matrix system using LUsolve and returns a dictionary
    in which solutions are keyed to the symbols of syms *as ordered*.

    The matrix must be invertible.

    Examples
    ========

    >>> from sympy import Matrix
    >>> from sympy.abc import x, y, z
    >>> from sympy.solvers.solvers import solve_linear_system_LU

    >>> solve_linear_system_LU(Matrix([
    ... [1, 2, 0, 1],
    ... [3, 2, 2, 1],
    ... [2, 0, 0, 1]]), [x, y, z])
    {x: 1/2, y: 1/4, z: -1/2}

    See Also
    ========

    sympy.matrices.LUsolve

    """
    assert matrix.rows == matrix.cols - 1
    A = matrix[:matrix.rows, :matrix.rows]
    b = matrix[:, matrix.cols - 1:]
    soln = A.LUsolve(b)
    solutions = {}
    for i in range(soln.rows):
        solutions[syms[i]] = soln[i, 0]
    return solutions

_x = Dummy('x')
_a, _b, _c, _d, _e, _f, _g, _h = [Wild(t, exclude=[_x]) for t in 'abcdefgh']
_patterns = None


def _generate_patterns():
    """
    Generates patterns for transcendental equations.

    This is lazily calculated (called) in the tsolve() function and stored in
    the patterns global variable.
    """

    tmp1 = _f ** (_h-(_c*_g/_b))
    tmp2 = (-_e*tmp1/_a)**(1/_d)
    global _patterns
    _patterns = [
        (_a*_x*exp(_b*_x) - _c,
            LambertW(_b*_c/_a)/_b),
        (_a*_x*log(_b*_x) - _c,
            exp(LambertW(_b*_c/_a))/_b),
        (_a*(_b*_x+_c)**_d + _e   ,
            ((-(_e/_a))**(1/_d)-_c)/_b),
        (_b+_c*exp(_d*_x+_e) ,
            (log(-_b/_c)-_e)/_d),
        (_a*_x+_b+_c*exp(_d*_x+_e) ,
            -_b/_a-LambertW(_c*_d*exp(_e-_b*_d/_a)/_a)/_d),
        (_b+_c*_f**(_d*_x+_e) ,
            (log(-_b/_c)-_e*log(_f))/_d/log(_f)),
        (_a*_x+_b+_c*_f**(_d*_x+_e) ,
            -_b/_a-LambertW(_c*_d*_f**(_e-_b*_d/_a)*log(_f)/_a)/_d/log(_f)),
        (_b+_c*log(_d*_x+_e) ,
            (exp(-_b/_c)-_e)/_d),
        (_a*_x+_b+_c*log(_d*_x+_e) ,
            -_e/_d+_c/_a*LambertW(_a/_c/_d*exp(-_b/_c+_a*_e/_c/_d))),
        (_a*(_b*_x+_c)**_d + _e*_f**(_g*_x+_h) ,
            -_c/_b-_d*LambertW(-tmp2*_g*log(_f)/_b/_d)/_g/log(_f))
    ]


def tsolve(eq, sym):
    warn("tsolve is deprecated, use solve.", SymPyDeprecationWarning)
    return _tsolve(eq, sym)


def _tsolve(eq, sym, **flags):
    """
    Helper for _solve that solves a transcendental equation with respect
    to the given symbol. Various equations containing powers and logarithms,
    can be solved.

    Only a single solution is returned. This solution is generally
    not unique. In some cases, a complex solution may be returned
    even though a real solution exists.

        >>> from sympy import log
        >>> from sympy.solvers.solvers import _tsolve as tsolve
        >>> from sympy.abc import x

        >>> tsolve(3**(2*x+5)-4, x)
        [(-5*log(3) + 2*log(2))/(2*log(3))]

        >>> tsolve(log(x) + 2*x, x)
        [LambertW(2)/2]

    """
    if _patterns is None:
        _generate_patterns()
    eq2 = eq.subs(sym, _x)
    for p, sol in _patterns:
        m = eq2.match(p)
        if m:
            soln = sol.subs(m).subs(_x, sym)
            if sym not in soln.free_symbols:
                return [soln]

    try:
        u = unrad(eq, sym)
    except ValueError:
        raise NotImplementedError('Radicals cannot be cleared from %s' % eq)
    if u:
        eq, cov, dens = u
        if cov:
            if len(cov) > 1:
                raise NotImplementedError('Not sure how to handle this.')
            isym, ieq = cov[0]
            # since cov is written in terms of positive symbols, set
            # check to False or else 0 would be excluded; _solve will check
            # the results
            flags['check'] = False
            sol = _solve(eq, isym, **flags)
            inv = _solve(ieq, sym, **flags)
            result = []
            for s in sol:
                for i in inv:
                    result.append(i.subs(isym, s))
            return result
        else:
            return _solve(eq, sym, **flags)

    rhs, lhs = _invert(eq, sym)

    if lhs.is_Add:
        # it's time to try factoring
        fac = factor(lhs - rhs)
        if fac.is_Mul:
            return _solve(fac, sym)

    elif lhs.is_Pow:
        if lhs.exp.is_Integer:
            if lhs - rhs != eq:
                return _solve(lhs - rhs, sym)
            elif not rhs:
                return _solve(lhs.base, sym)
        elif sym not in lhs.exp.free_symbols:
            return _solve(lhs.base - rhs**(1/lhs.exp), sym)
        elif not rhs and sym in lhs.exp.free_symbols:
            # f(x)**g(x) only has solutions where f(x) == 0 and g(x) != 0 at
            # the same place
            sol_base = _solve(lhs.base, sym)
            if not sol_base:
                return sol_base
            return list(set(sol_base) - set(_solve(lhs.exp, sym)))
        elif (rhs is not S.Zero and
              lhs.base.is_positive and
              lhs.exp.is_real):
            return _solve(lhs.exp*log(lhs.base) - log(rhs), sym)

    elif lhs.is_Mul and rhs.is_positive:
        llhs = expand_log(log(lhs))
        if llhs.is_Add:
            return _solve(llhs - log(rhs), sym)

    rewrite = lhs.rewrite(exp)
    if rewrite != lhs:
        return _solve(rewrite - rhs, sym)

    if flags.pop('force', True):
        flags['force'] = False
        pos, reps = posify(lhs - rhs)
        for u, s in reps.iteritems():
            if s == sym:
                break
        else:
            u = sym
        try:
            soln = _solve(pos, u, **flags)
        except NotImplementedError:
            return
        return [s.subs(reps) for s in soln]

# TODO: option for calculating J numerically


def nsolve(*args, **kwargs):
    r"""
    Solve a nonlinear equation system numerically::

        nsolve(f, [args,] x0, modules=['mpmath'], **kwargs)

    f is a vector function of symbolic expressions representing the system.
    args are the variables. If there is only one variable, this argument can
    be omitted.
    x0 is a starting vector close to a solution.

    Use the modules keyword to specify which modules should be used to
    evaluate the function and the Jacobian matrix. Make sure to use a module
    that supports matrices. For more information on the syntax, please see the
    docstring of lambdify.

    Overdetermined systems are supported.

    >>> from sympy import Symbol, nsolve
    >>> import sympy
    >>> sympy.mpmath.mp.dps = 15
    >>> x1 = Symbol('x1')
    >>> x2 = Symbol('x2')
    >>> f1 = 3 * x1**2 - 2 * x2**2 - 1
    >>> f2 = x1**2 - 2 * x1 + x2**2 + 2 * x2 - 8
    >>> print nsolve((f1, f2), (x1, x2), (-1, 1))
    [-1.19287309935246]
    [ 1.27844411169911]

    For one-dimensional functions the syntax is simplified:

    >>> from sympy import sin, nsolve
    >>> from sympy.abc import x
    >>> nsolve(sin(x), x, 2)
    3.14159265358979
    >>> nsolve(sin(x), 2)
    3.14159265358979

    mpmath.findroot is used, you can find there more extensive documentation,
    especially concerning keyword parameters and available solvers.
    """
    # interpret arguments
    if len(args) == 3:
        f = args[0]
        fargs = args[1]
        x0 = args[2]
    elif len(args) == 2:
        f = args[0]
        fargs = None
        x0 = args[1]
    elif len(args) < 2:
        raise TypeError('nsolve expected at least 2 arguments, got %i'
                        % len(args))
    else:
        raise TypeError('nsolve expected at most 3 arguments, got %i'
                        % len(args))
    modules = kwargs.get('modules', ['mpmath'])
    if isinstance(f, (list, tuple)):
        f = Matrix(f).T
    if not isinstance(f, Matrix):
        # assume it's a sympy expression
        if isinstance(f, Equality):
            f = f.lhs - f.rhs
        f = f.evalf()
        atoms = f.atoms(Symbol)
        if fargs is None:
            fargs = atoms.copy().pop()
        if not (len(atoms) == 1 and (fargs in atoms or fargs[0] in atoms)):
            raise ValueError(filldedent('''
                expected a one-dimensional and numerical function'''))

        # the function is much better behaved if there is no denominator
        f = f.as_numer_denom()[0]

        f = lambdify(fargs, f, modules)
        return findroot(f, x0, **kwargs)
    if len(fargs) > f.cols:
        raise NotImplementedError(filldedent('''
            need at least as many equations as variables'''))
    verbose = kwargs.get('verbose', False)
    if verbose:
        print 'f(x):'
        print f
    # derive Jacobian
    J = f.jacobian(fargs)
    if verbose:
        print 'J(x):'
        print J
    # create functions
    f = lambdify(fargs, f.T, modules)
    J = lambdify(fargs, J, modules)
    # solve the system numerically
    x = findroot(f, x0, J=J, **kwargs)
    return x


def _invert(eq, *symbols, **kwargs):
    """Return tuple (i, d) where ``i`` is independent of ``symbols`` and ``d``
    contains symbols. ``i`` and ``d`` are obtained after recursively using
    algebraic inversion until an uninvertible ``d`` remains. If there are no
    free symbols then ``d`` will be zero. Some (but not necessarily all)
    solutions to the expression ``i - d`` will be related the solutions of the
    original expression.

    Examples
    ========

    >>> from sympy.solvers.solvers import _invert as invert
    >>> from sympy import sqrt, cos
    >>> from sympy.abc import x, y
    >>> invert(x - 3)
    (3, x)
    >>> invert(3)
    (3, 0)
    >>> invert(2*cos(x) - 1)
    (pi/3, x)
    >>> invert(sqrt(x) - 3)
    (3, sqrt(x))
    >>> invert(sqrt(x) + y, x)
    (-y, sqrt(x))
    >>> invert(sqrt(x) + y, y)
    (-sqrt(x), y)
    >>> invert(sqrt(x) + y, x, y)
    (0, sqrt(x) + y)

    If there is more than one symbol in a power's base and the exponent
    is not an Integer, then the principal root will be used for the
    inversion:

    >>> invert(sqrt(x + y) - 2)
    (4, x + y)
    >>> invert(sqrt(x + y) - 2)
    (4, x + y)

    If the exponent is an integer, setting ``integer_power`` to True
    will force the principal root to be selected:

    >>> invert(x**2 - 4, integer_power=True)
    (2, x)

    """
    eq = sympify(eq)
    free = eq.free_symbols
    if not symbols:
        symbols = free
    if not free & set(symbols):
        return eq, S.Zero

    dointpow = bool(kwargs.get('integer_power', False))

    inverses = {
    asin: sin,
    acos: cos,
    atan: tan,
    acot: cot,
    asinh: sinh,
    acosh: cosh,
    atanh: tanh,
    acoth: coth,
    }

    lhs = eq
    rhs = S.Zero
    while True:
        was = lhs
        while True:
            indep, dep = lhs.as_independent(*symbols)

            # dep + indep == rhs
            if lhs.is_Add:
                # this indicates we have done it all
                if indep is S.Zero:
                    break

                lhs = dep
                rhs -= indep

            # dep * indep == rhs
            else:
                # this indicates we have done it all
                if indep is S.One:
                    break

                lhs = dep
                rhs /= indep

        # collect like-terms in symbols
        if lhs.is_Add:
            terms = {}
            for a in lhs.args:
                i, d = a.as_independent(*symbols)
                terms.setdefault(d, []).append(i)
            if any(len(v) > 1 for v in terms.values()):
                args = []
                for d, i in terms.iteritems():
                    if len(i) > 1:
                        args.append(Add(*i)*d)
                    else:
                        args.append(i[0]*d)
                lhs = Add(*args)

        # if it's a two-term Add with rhs = 0 and two powers we can get the
        # dependent terms together, e.g. 3*f(x) + 2*g(x) -> f(x)/g(x) = -2/3
        if lhs.is_Add and not rhs and len(lhs.args) == 2:
            a, b = lhs.as_two_terms()
            ai, ad = a.as_independent(*symbols)
            bi, bd = b.as_independent(*symbols)
            if any(_ispow(i) for i in (ad, bd)) and \
               ad.as_base_exp()[0] == bd.as_base_exp()[0]:
                # a = -b
                lhs = powsimp(powdenest(ad/bd))
                rhs = -bi/ai

        elif lhs.is_Mul and any(_ispow(a) for a in lhs.args):
            lhs = powsimp(powdenest(lhs))

        #                    -1
        # f(x) = g  ->  x = f  (g)
        elif lhs.is_Function and (lhs.nargs==1 or len(lhs.args) == 1) and \
                                 (hasattr(lhs, 'inverse') or
                                  lhs.func in inverses or
                                  lhs.func is Abs):
            if lhs.func in inverses:
                inv = inverses[lhs.func]
            elif lhs.func is Abs:
                inv = lambda w: w**2
                lhs = Basic(lhs.args[0]**2) # get it ready to remove the args
            else:
                inv = lhs.inverse()
            rhs = inv(rhs)
            lhs = lhs.args[0]

        if rhs and lhs.is_Pow and lhs.exp.is_Integer and lhs.exp < 0:
            lhs = 1/lhs
            rhs = 1/rhs

        # base**a = b -> base = b**(1/a) if
        #    a is an Integer and dointpow=True (this gives real branch of root)
        #    a is not an Integer and the equation is multivariate and the
        #      base has more than 1 symbol in it
        # The rationale for this is that right now the multi-system solvers
        # doesn't try to resolve generators to see, for example, if the whole
        # system is written in terms of sqrt(x + y) so it will just fail, so we
        # do that step here.
        if lhs.is_Pow and (
           lhs.exp.is_Integer and dointpow or not lhs.exp.is_Integer and
           len(symbols) > 1 and len(lhs.base.free_symbols & set(symbols)) > 1):
            rhs = rhs**(1/lhs.exp)
            lhs = lhs.base

        if lhs == was:
            break
    return rhs, lhs


def unrad(eq, *syms, **flags):
    """ Remove radicals with symbolic arguments and return (eq, cov, dens),
    None or raise an error:

    None is returned if there are no radicals to remove.

    ValueError is raised if there are radicals and they cannot be removed.

    Otherwise

        ``eq``, ``cov``
            equation without radicals, perhaps written in terms of
            change variables; the relationship to the original variables
            is given by the expressions in list (``cov``) whose tuples,
            (``v``, ``expr``) give the change variable introduced (``v``)
            and the expression (``expr``) which equates the base of the radical
            to the power of the change variable needed to clear the radical.
            For example, for sqrt(2 - x) the tuple (_p, -_p**2 - x + 2), would
            be obtained.
        ``dens``
            A set containing all denominators encountered while removing
            radicals. This may be of interest since any solution obtained in
            the modified expression should not set any denominator to zero.
        ``syms``
            an iterable of symbols which, if provided, will limit the focus of
            radical removal: only radicals with one or more of the symbols of
            interest will be cleared.

    ``flags`` are used internally for communication during recursive calls.

    Radicals can be removed from an expression if:
        *   all bases of the radicals are the same; a change of variables is
            done in this case.
        *   if all radicals appear in one term of the expression
        *   there are only 4 terms with sqrt() factors or there are less than
            four terms having sqrt() factors

    Examples
    ========

        >>> from sympy.solvers.solvers import unrad
        >>> from sympy.abc import x
        >>> from sympy import sqrt, Rational
        >>> unrad(sqrt(x)*x**Rational(1,3) + 2)
        (x**5 - 64, [], [])
        >>> unrad(sqrt(x) + (x + 1)**Rational(1,3))
        (x**3 - x**2 - 2*x - 1, [], [])
        >>> unrad(sqrt(x) + x**Rational(1,3) + 2)
        (_p**3 + _p**2 + 2, [(_p, -_p**6 + x)], [])

    """
    if eq.is_Atom:
        return
    cov, dens, nwas = [flags.get(k, v) for k, v in
                       sorted(dict(dens=None, cov=None, n=None).items())]

    def _take(d):
        # see if this is a term that has symbols of interest
        # and merits further processing
        free = d.free_symbols
        if not free:
            return False
        return not syms or free.intersection(syms)

    if dens is None:
        dens = set()
    if cov is None:
        cov = []

    eq, reps = posify(eq)
    if syms:
        syms = [s.subs([(v, k) for k, v in reps.items()]) for s in syms]
    eq = powdenest(eq)
    eq, d = eq.as_numer_denom()
    if _take(d):
        dens.add(d)

    poly = eq.as_poly()

    rads = set([g for g in poly.gens if _take(g) and
                g.is_Pow and g.exp.as_coeff_mul()[0].q != 1])

    if not rads:
        return

    depth = sqrt_depth(eq)

    # if all the bases are the same or all the radicals are in one
    # term, this is the lcm of the radical's exponent denominators
    lcm = reduce(ilcm, [r.exp.q for r in rads])

    # find the bases of the radicals
    bases = set([r.as_base_exp()[0] for r in rads])

    # get terms together that have common generators
    drad = dict(zip(rads, range(len(rads))))
    rterms = {(): []}
    args = Add.make_args(poly.as_expr())
    for t in args:
        if _take(t):
            common = set(t.as_poly().gens).intersection(rads)
            key = tuple(sorted([drad[i] for i in common]))
        else:
            key = ()
        rterms.setdefault(key, []).append(t)
    args = Add(*rterms.pop(()))
    rterms = [Add(*rterms[k]) for k in rterms.keys()]
    # the output will depend on the order terms are processed, so
    # make it canonical quickly
    rterms.sort(key=default_sort_key)

    # continue handling
    ok = True
    if len(rterms) == 1:
        eq = rterms[0]**lcm - (-args)**lcm

    elif len(rterms) == 2 and not args:
        eq = rterms[0]**lcm - rterms[1]**lcm

    elif log(lcm, 2).is_Integer and (not args and len(rterms) == 4 or len(rterms) < 4):
        if len(rterms) == 4:
            # (r0+r1)**2 - (r2+r3)**2
            t1, t2, t3, t4 = [t**2 for t in rterms]
            eq = t1 + t2 + 2*rterms[0]*rterms[1] - \
                (t3 + t4 + 2*rterms[2]*rterms[3])
        elif len(rterms) == 3:
            # (r0+r1)**2 - (r2+a)**2
            t1, t2, t3 = [t**2 for t in rterms]
            eq = t1 + t2 + 2*rterms[0]*rterms[1] - \
                (t3 + args**2 + 2*args*rterms[2])
        elif len(rterms) == 2:
            t1, t2 = [t**2 for t in rterms[:2]]
            # r0**2 - (r1+a)**2
            eq = t1 - (t2 + args**2 + 2*args*rterms[1])

    elif len(bases) == 1: # change of variables may work
        ok = False
        covwas = len(cov)
        b = bases.pop()
        for p, bexpr in cov:
            pow = (b - bexpr)
            if pow.is_Pow:
                pb, pe = pow.as_base_exp()
                if pe == lcm and pb == p:
                    p = pb
                    break
        else:
            p = Dummy('p', positive=True)
            cov.append((p, b - p**lcm))
        eq = poly.subs(b, p**lcm).as_expr()
        if not eq.free_symbols.intersection(syms):
            ok = True
        else:
            if len(cov) > covwas:
                cov = cov[:-1]
    else:
        ok = False

    new_depth = sqrt_depth(eq)
    if not ok or (nwas is not None and len(rterms) == nwas and new_depth and new_depth == depth):
        # XXX: XFAIL tests indicate other cases that should be handled.
        raise ValueError('Cannot remove all radicals from %s' % eq)

    neq = unrad(eq, *syms, **dict(cov=cov, dens=dens, n=len(rterms)))
    if neq:
        eq = neq[0]
    eq = eq.subs(reps)
    if eq.could_extract_minus_sign():
        eq = -eq
    return (expand_mul(expand_multinomial(eq)),
            [(c[0], c[1].subs(reps)) for c in cov],
            [d.subs(reps) for d in dens]
            )<|MERGE_RESOLUTION|>--- conflicted
+++ resolved
@@ -926,7 +926,6 @@
         # check expr/cond
         for expr, cond in f.exprcondpairs:
             candidates = _solve(expr, *symbols)
-<<<<<<< HEAD
             for candidate in candidates:
                 if bool(cond.subs(symbol, candidate)):
                     result.add(candidate)
@@ -940,25 +939,6 @@
                     break
             if not matches_other_piece:
                 result.add(candidate)
-=======
-            if cond is True:
-                # Only include solutions that do not match the condition
-                # of any of the other pieces.
-                for candidate in candidates:
-                    matches_other_piece = False
-                    for other_expr, other_cond in f.args:
-                        if other_cond is True:
-                            continue
-                        if bool(other_cond.subs(symbol, candidate)):
-                            matches_other_piece = True
-                            break
-                    if not matches_other_piece:
-                        result.add(candidate)
-            else:
-                for candidate in candidates:
-                    if bool(cond.subs(symbol, candidate)):
-                        result.add(candidate)
->>>>>>> f2e27059
         check = False
     else:
         # first see if it really depends on symbol and whether there
