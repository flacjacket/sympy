from sympy.core.compatibility import range
from sympy.core.basic import Basic
from sympy.vector.vector import Vector
from sympy.vector.coordsysrect import CoordSysCartesian
from sympy.vector.functions import _path
from sympy import Symbol
from sympy.core.cache import cacheit


class Point(Basic):
    """
    Represents a point in 3-D space.
    """

    def __new__(cls, name, position=Vector.zero, parent_point=None):
        name = str(name)
        #Check the args first
        if not isinstance(position, Vector):
            raise TypeError("position should be an instance of Vector, not %s" % type(position))
        if (not isinstance(parent_point, Point)
                and parent_point is not None):
<<<<<<< HEAD
            raise TypeError("parent_point should be an instance of Point, not %s" % type(parent_point))
        #Create an object
=======
            raise TypeError("parent_point should be a Point instance")
        #Super class construction
>>>>>>> 4bf72868
        if parent_point is None:
            obj = super(Point, cls).__new__(cls, Symbol(name), position)
        else:
            obj = super(Point, cls).__new__(cls, Symbol(name),
                                            position, parent_point)
        #Decide the object parameters
        obj._name = name
        obj._pos = position
        if parent_point is None:
            obj._parent = None
            obj._root = obj
        else:
            obj._parent = parent_point
            obj._root = parent_point._root
        #Return object
        return obj

    @cacheit
    def position_wrt(self, other):
        """
        Returns the position vector of this Point with respect to
        another Point/CoordSysCartesian.

        Parameters
        ==========

        other : Point/CoordSysCartesian
            If other is a Point, the position of this Point wrt it is
            returned. If its an instance of CoordSyRect, the position
            wrt its origin is returned.

        Examples
        ========

        >>> from sympy.vector import Point, CoordSysCartesian
        >>> N = CoordSysCartesian('N')
        >>> p1 = N.origin.locate_new('p1', 10 * N.i)
        >>> N.origin.position_wrt(p1)
        (-10)*N.i

        """

        if (not isinstance(other, Point)
                and not isinstance(other, CoordSysCartesian)):
            raise TypeError(str(other) +
                            "is not a Point or CoordSysCartesian")
        if isinstance(other, CoordSysCartesian):
            other = other.origin
        #Handle special cases
        if other == self:
            return Vector.zero
        elif other == self._parent:
            return self._pos
        elif other._parent == self:
            return -1 * other._pos
        #Else, use point tree to calculate position
        rootindex, path = _path(self, other)
        result = Vector.zero
        i = -1
        for i in range(rootindex):
            result += path[i]._pos
        i += 2
        while i < len(path):
            result -= path[i]._pos
            i += 1
        return result

    def locate_new(self, name, position):
        """
        Returns a new Point located at the given position wrt this
        Point.
        Thus, the position vector of the new Point wrt this one will
        be equal to the given 'position' parameter.

        Parameters
        ==========

        name : str
            Name of the new point

        position : Vector
            The position vector of the new Point wrt this one

        Examples
        ========

        >>> from sympy.vector import Point, CoordSysCartesian
        >>> N = CoordSysCartesian('N')
        >>> p1 = N.origin.locate_new('p1', 10 * N.i)
        >>> p1.position_wrt(N.origin)
        10*N.i

        """
        return Point(name, position, self)

    def express_coordinates(self, coordinate_system):
        """
        Returns the Cartesian/rectangular coordinates of this point
        wrt the origin of the given CoordSysCartesian instance.

        Parameters
        ==========

        coordinate_system : CoordSysCartesian
            The coordinate system to express the coordinates of this
            Point in.

        Examples
        ========

        >>> from sympy.vector import Point, CoordSysCartesian
        >>> N = CoordSysCartesian('N')
        >>> p1 = N.origin.locate_new('p1', 10 * N.i)
        >>> p2 = p1.locate_new('p2', 5 * N.j)
        >>> p2.express_coordinates(N)
        (10, 5, 0)

        """

        #Determine the position vector
        pos_vect = self.position_wrt(coordinate_system.origin)
        #Express it in the given coordinate system
        return tuple(pos_vect.to_matrix(coordinate_system))

    def __str__(self, printer=None):
        return self._name

    __repr__ = __str__
    _sympystr = __str__<|MERGE_RESOLUTION|>--- conflicted
+++ resolved
@@ -19,13 +19,8 @@
             raise TypeError("position should be an instance of Vector, not %s" % type(position))
         if (not isinstance(parent_point, Point)
                 and parent_point is not None):
-<<<<<<< HEAD
             raise TypeError("parent_point should be an instance of Point, not %s" % type(parent_point))
-        #Create an object
-=======
-            raise TypeError("parent_point should be a Point instance")
-        #Super class construction
->>>>>>> 4bf72868
+        # Super class construction
         if parent_point is None:
             obj = super(Point, cls).__new__(cls, Symbol(name), position)
         else:
